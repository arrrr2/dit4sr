--- conflicted
+++ resolved
@@ -12,10 +12,7 @@
 import torchvision
 from PIL import Image
 from PIL import ImageOps
-<<<<<<< HEAD
 from tqdm import tqdm
-=======
->>>>>>> 89dd1f5d
 import os
 from sd3_impls import SD3LatentFormat
 import numpy as np # Keep numpy import if gaussian_kernel is still used from diffusion.py
@@ -37,7 +34,6 @@
 
 
     @torch.no_grad()
-<<<<<<< HEAD
     def pad_to_factor(image:torch.Tensor, factor=1):
         # 获取原始图片的宽度和高度
         w, h = image.shape[1], image.shape[2]
@@ -57,31 +53,6 @@
             new_image = torch.nn.functional.pad(image, (0, pad_h, 0, pad_w), mode='reflect')
 
             return new_image
-=======
-    def crop_or_pad_to_factor(image:torch.Tensor, factor=1):
-        # 获取原始图片的宽度和高度
-        w, h = image.shape[1], image.shape[2]
-
-        # 计算需要填充到的宽度和高度
-        new_w = (w + factor - 1) // factor * factor
-        new_h = (h + factor - 1) // factor * factor
-
-        # 如果需要填充
-        if new_w != w or new_h != h:
-            # 计算需要填充的宽度和高度
-            pad_w = new_w - w
-            pad_h = new_h - h
-
-            # 使用反射填充
-            new_image = torch.nn.functional.pad(image, (0, pad_w, 0, pad_h), mode='reflect')
-
-            return new_image
-
-        return image
-
-
-    def center_crop_image(image, target_size):
->>>>>>> 89dd1f5d
 
         return image
 
@@ -105,8 +76,10 @@
             img_path = self.image_paths[idx]
             image = Image.open(img_path).convert("RGB")
             size = image.size
+            size = image.size
             if self.transform:
                 image = self.transform(image)
+            return {"img": image, "pat": img_path, "size":size}
             return {"img": image, "pat": img_path, "size":size}
 
 
@@ -116,11 +89,7 @@
         # torchvision.transforms.Lambda(lambda x: center_crop_image(x, args.image_size)),
         # torchvision.transforms.Resize(args.image_size, interpolation=torchvision.transforms.InterpolationMode.NEAREST), 
         torchvision.transforms.ToTensor(),
-<<<<<<< HEAD
         torchvision.transforms.Lambda(lambda x: pad_to_factor(x, 4)),
-=======
-        torchvision.transforms.Lambda(lambda x: crop_or_pad_to_factor(x, 16)),
->>>>>>> 89dd1f5d
         torchvision.transforms.Lambda(lambda x: x * 2 - 1)
     ])
 
@@ -178,13 +147,8 @@
 
         for i, sample in enumerate(samples):
             image_size = batch['size']
-<<<<<<< HEAD
             sample = sample.cpu().float()
             sample = sample[:, :image_size[1] * 4, :image_size[0] * 4]
-=======
-            sample = sample.cpu()
-            sample = sample[:, :image_size[0], :image_size[1]]
->>>>>>> 89dd1f5d
             img: Image = t2p(sample.cpu()) # Move sample to CPU before converting to PIL Image
             img.save(os.path.join(out_path, paths[i].split("/")[-1]))
             # print(paths[i])
